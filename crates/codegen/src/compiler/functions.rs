use std::collections::VecDeque;

use cranelift::{
    codegen::ir::{Endianness, FuncRef},
    prelude::{
        types, Block, FloatCC, FunctionBuilder, InstBuilder, IntCC, MemFlags, StackSlotData,
        StackSlotKind, TrapCode, Value, Variable,
    },
};
use cranelift_module::{DataDescription, DataId, FuncId, Linkage, Module};
use hir::{FQComptime, LocalDef, ScopeId};
use hir_ty::{ComptimeResult, Ty};
use interner::Interner;
use internment::Intern;
use la_arena::Idx;
use rustc_hash::FxHashMap;
use uid_gen::UIDGenerator;

use crate::{
    builtin::{self, BuiltinFunction},
    convert::{GetFinalTy, ToTyId},
    layout::GetLayoutInfo,
<<<<<<< HEAD
    mangle::Mangle,
=======
    mangle::{self, Mangle},
    FinalSignature,
>>>>>>> c265ff24
};

use super::{
    abi::{Abi, FnAbi},
    comptime::{ComptimeBytes, IntBytes},
    ComptimeData, FunctionToCompile, MemoryLoc, MetaTyData, MetaTyInfoArrays, MetaTyLayoutArrays,
};

struct UnfinishedComptimeErr;

/// represents a single block containing multiple defer statements
#[derive(Debug, Clone)]
pub(crate) struct DeferFrame {
    id: Option<ScopeId>,
    defers: Vec<Idx<hir::Expr>>,
}

/// Compiles a Capy function into a Cranelift function.
///
/// The main function to look at here is `compile_expr` or `compile_expr_with_args`
pub(crate) struct FunctionCompiler<'a> {
    pub(crate) final_binary: bool,

    pub(crate) file_name: hir::FileName,

    pub(crate) mod_dir: &'a std::path::Path,
    pub(crate) interner: &'a Interner,
    pub(crate) world_bodies: &'a hir::WorldBodies,
    pub(crate) tys: &'a hir_ty::ProjectInference,

    pub(crate) builder: FunctionBuilder<'a>,
    pub(crate) module: &'a mut dyn Module,
    pub(crate) data_description: &'a mut DataDescription,
    pub(crate) ptr_ty: types::Type,

    pub(crate) functions_to_compile: &'a mut VecDeque<FunctionToCompile>,
    pub(crate) meta_tys: &'a mut MetaTyData,
    pub(crate) cmd_args_slice: &'a mut Option<DataId>,

    pub(crate) local_functions: FxHashMap<hir::Fqn, FuncRef>,
    pub(crate) local_lambdas: FxHashMap<Idx<hir::Lambda>, FuncRef>,

    // globals
    pub(crate) functions: &'a mut FxHashMap<hir::Fqn, FuncId>,
    pub(crate) compiler_defined_functions: &'a mut FxHashMap<BuiltinFunction, FuncId>,
    pub(crate) globals: &'a mut FxHashMap<hir::Fqn, DataId>,
    pub(crate) str_id_gen: &'a mut UIDGenerator,
    pub(crate) i128_id_gen: &'a mut UIDGenerator,
    pub(crate) comptime_results: &'a FxHashMap<FQComptime, ComptimeResult>,
    pub(crate) comptime_data: &'a mut FxHashMap<FQComptime, ComptimeData>,

    // variables
    pub(crate) var_id_gen: UIDGenerator,
    pub(crate) locals: FxHashMap<Idx<LocalDef>, Value>,
    pub(crate) params: FxHashMap<u64, Variable>,

    // for control flow (breaks and continues)
    pub(crate) exits: FxHashMap<ScopeId, Block>,
    pub(crate) continues: FxHashMap<ScopeId, Block>,
    pub(crate) defer_stack: Vec<DeferFrame>,
}

impl FunctionCompiler<'_> {
    pub(crate) fn finish(
        mut self,
        fn_abi: FnAbi,
        (args, return_ty): (&Vec<Intern<Ty>>, Intern<Ty>),
        function_body: Idx<hir::Expr>,
        debug_print: bool,
    ) {
<<<<<<< HEAD
        fn_abi.build_fn(&mut self, return_ty, args, function_body);
=======
        // Create the entry block, to start emitting code in.
        let entry_block = self.builder.create_block();

        self.builder
            .append_block_params_for_function_params(entry_block);

        self.builder.switch_to_block(entry_block);
        self.builder.seal_block(entry_block);

        let mut dest_param = None;

        // create a variable for each given parameter, and memcpy the parameter into the stack of
        // this function if it was given "by value"
        //
        // this happens e.g. for structs and arrays
        for (idx, param) in self.signature.params.iter().enumerate() {
            let param_ty = param.value_type;

            let var = Variable::new(self.var_id_gen.generate_unique_id() as usize);

            if new_idx_to_old_idx.contains_key(&(idx as u64)) {
                self.params.insert(new_idx_to_old_idx[&(idx as u64)], var);
            } else {
                let old_dest_param = dest_param.replace(var);
                assert!(old_dest_param.is_none());
            }

            self.builder.declare_var(var, param_ty);

            let value = self.builder.block_params(entry_block)[idx];

            let old_idx = match new_idx_to_old_idx.get(&(idx as u64)) {
                Some(old_idx) => *old_idx,
                None => {
                    self.builder.def_var(var, value);
                    continue;
                }
            };

            let param_ty = param_tys[old_idx as usize];
            // memcpy if needed
            if param_ty.is_aggregate() {
                let stack_slot = self.builder.create_sized_stack_slot(StackSlotData {
                    kind: StackSlotKind::ExplicitSlot,
                    size: param_ty.size(),
                    align_shift: param_ty.align() as u8,
                });

                let stack_slot_addr = self.builder.ins().stack_addr(self.ptr_ty, stack_slot, 0);

                self.builder.emit_small_memory_copy(
                    self.module.target_config(),
                    stack_slot_addr,
                    value,
                    param_ty.stride() as u64,
                    param_ty.align() as u8,
                    param_ty.align() as u8,
                    true,
                    MemFlags::trusted(),
                );

                self.builder.def_var(var, stack_slot_addr);
            } else {
                self.builder.def_var(var, value);
            }
        }

        // if the return type is e.g. a struct or array, the caller of this function must allocate
        // enough space for that return type in it's own stack. the caller then gives us an address
        // to this space for us to put the return value
        if return_ty.is_aggregate() {
            let return_addr = self.builder.use_var(dest_param.unwrap());
            let return_mem = MemoryLoc {
                addr: return_addr,
                offset: 0,
            };

            // the function actually gets compiled here
            self.compile_and_cast_into_memory(function_body, return_ty, return_mem);

            self.builder.ins().return_(&[return_addr]);
        } else if let Some(val) = self.compile_and_cast(function_body, return_ty) {
            // or just above
            self.builder.ins().return_(&[val]);
        } else {
            self.builder.ins().return_(&[]);
        }
>>>>>>> c265ff24

        if debug_print {
            println!("{}", self.builder.func);
        }

        self.builder.finalize();
    }

    /// Returns `None` if any inner comptime blocks haven't been evaluated yet
    fn expr_to_const_data(
        &mut self,
        file_name: hir::FileName,
        expr: Idx<hir::Expr>,
    ) -> Result<Box<[u8]>, UnfinishedComptimeErr> {
        if let Some(meta_ty) = self.tys[file_name].get_meta_ty(expr) {
            let id = meta_ty.to_type_id(self.meta_tys, self.ptr_ty);

            return Ok(match self.module.isa().endianness() {
                Endianness::Big => Box::new(id.to_be_bytes()),
                Endianness::Little => Box::new(id.to_le_bytes()),
            });
        }

        Ok(match self.world_bodies[file_name][expr].clone() {
            hir::Expr::Missing => unreachable!(),
            hir::Expr::IntLiteral(n) => {
                match (
                    self.tys[file_name][expr]
                        .get_final_ty()
                        .into_number_type()
                        .unwrap()
                        .bit_width(),
                    self.module.isa().endianness(),
                ) {
                    (8, Endianness::Little) => Box::new((n as u8).to_le_bytes()),
                    (8, Endianness::Big) => Box::new((n as u8).to_be_bytes()),
                    (16, Endianness::Little) => Box::new((n as u16).to_le_bytes()),
                    (16, Endianness::Big) => Box::new((n as u16).to_be_bytes()),
                    (32, Endianness::Little) => Box::new((n as u32).to_le_bytes()),
                    (32, Endianness::Big) => Box::new((n as u32).to_be_bytes()),
                    #[allow(clippy::unnecessary_cast)]
                    (64, Endianness::Little) => Box::new((n as u64).to_le_bytes()),
                    #[allow(clippy::unnecessary_cast)]
                    (64, Endianness::Big) => Box::new((n as u64).to_be_bytes()),
                    (128, Endianness::Little) => Box::new((n as u128).to_le_bytes()),
                    (128, Endianness::Big) => Box::new((n as u128).to_be_bytes()),
                    _ => unreachable!(),
                }
            }
            hir::Expr::FloatLiteral(f) => match (
                self.tys[file_name][expr]
                    .get_final_ty()
                    .into_number_type()
                    .unwrap()
                    .bit_width(),
                self.module.isa().endianness(),
            ) {
                (32, Endianness::Little) => Box::new((f as f32).to_le_bytes()),
                (32, Endianness::Big) => Box::new((f as f32).to_be_bytes()),
                #[allow(clippy::unnecessary_cast)]
                (64, Endianness::Little) => Box::new((f as f64).to_le_bytes()),
                #[allow(clippy::unnecessary_cast)]
                (64, Endianness::Big) => Box::new((f as f64).to_be_bytes()),
                _ => unreachable!(),
            },
            hir::Expr::BoolLiteral(b) => Box::new([b as u8]),
            hir::Expr::StringLiteral(mut text) => {
                text.push('\0');
                text.into_bytes().into()
            }
            hir::Expr::ArrayLiteral { items, .. } => {
                assert_ne!(items.len(), 0);

                let item_ty = self.tys[file_name][items[0]];
                let item_size = item_ty.size();
                let item_stride = item_ty.stride();

                let mut array = Vec::<u8>::with_capacity(item_stride as usize * items.len());

                for (idx, item) in items.into_iter().enumerate() {
                    let item = self.expr_to_const_data(file_name, item)?;

                    unsafe {
                        std::ptr::copy_nonoverlapping(
                            item.as_ptr(),
                            array.as_mut_ptr().add(idx * item_stride as usize),
                            item_size as usize,
                        );
                    }
                }

                unsafe { array.set_len(array.capacity()) }

                array.into()
            }
            hir::Expr::Comptime(comptime) => {
                let ctc = FQComptime {
                    file: file_name,
                    expr,
                    comptime,
                };

                self.comptime_results
                    .get(&ctc)
                    .ok_or_else(|| {
                        if self.final_binary {
                            println!("{:#?}", self.comptime_results.keys().collect::<Vec<_>>());
                            println!(
                                "{} {:?}",
                                self.file_name.to_string(self.mod_dir, self.interner),
                                ctc
                            );
                            panic!("The final binary should not have uncompiled comptime blocks");
                        } else {
                            UnfinishedComptimeErr
                        }
                    })?
                    .clone()
                    .into_bytes(self.meta_tys, self.module.isa().endianness(), self.ptr_ty)
                    .unwrap()
            }
            hir::Expr::Local(local) => {
                let local_def = &self.world_bodies[file_name][local];

                assert!(local_def.value.is_some(), "if the value doesn't exist, `get_const` should've returned non-const, and there should be an error before codegen");

                return self.expr_to_const_data(file_name, local_def.value.unwrap());
            }
            hir::Expr::LocalGlobal(global) => {
                let fqn = hir::Fqn {
                    file: file_name,
                    name: global.name,
                };

                return self.expr_to_const_data(file_name, self.world_bodies.body(fqn));
            }
            hir::Expr::Member { previous, field } => {
                if let Ty::File(file) = self.tys[file_name][previous].as_ref() {
                    let fqn = hir::Fqn {
                        file: *file,
                        name: field.name,
                    };

                    return self.expr_to_const_data(fqn.file, self.world_bodies.body(fqn));
                } else {
                    panic!(
                        "constant members should only access files {} #{}",
                        file_name.to_string(self.mod_dir, self.interner),
                        expr.into_raw()
                    )
                }
            }
            _ => panic!(
                "tried to compile const with non-compilable definition {}#{}",
                file_name.to_string(self.mod_dir, self.interner),
                expr.into_raw()
            ),
        })
    }

    fn compile_global_binding_data(
        &mut self,
        fqn: hir::Fqn,
    ) -> Result<DataId, UnfinishedComptimeErr> {
        if let Some(global) = self.globals.get(&fqn) {
            return Ok(*global);
        }

        if self.world_bodies.is_extern(fqn) {
            if let Some(builtin) =
                builtin::as_compiler_defined_global(fqn, self.mod_dir, self.interner)
            {
                return Ok(match builtin {
                    builtin::BuiltinGlobal::ArrayLayouts => {
                        self.meta_tys
                            .layout_arrays
                            .get_or_insert_with(|| MetaTyLayoutArrays::new(self.module))
                            .array_layout_slice
                    }
                    builtin::BuiltinGlobal::DistinctLayouts => {
                        self.meta_tys
                            .layout_arrays
                            .get_or_insert_with(|| MetaTyLayoutArrays::new(self.module))
                            .distinct_layout_slice
                    }
                    builtin::BuiltinGlobal::StructLayouts => {
                        self.meta_tys
                            .layout_arrays
                            .get_or_insert_with(|| MetaTyLayoutArrays::new(self.module))
                            .struct_layout_slice
                    }
                    builtin::BuiltinGlobal::PointerLayout => {
                        self.meta_tys
                            .layout_arrays
                            .get_or_insert_with(|| MetaTyLayoutArrays::new(self.module))
                            .pointer_layout
                    }
                    builtin::BuiltinGlobal::ArrayInfo => {
                        self.meta_tys
                            .info_arrays
                            .get_or_insert_with(|| MetaTyInfoArrays::new(self.module))
                            .array_info_slice
                    }
                    builtin::BuiltinGlobal::SliceInfo => {
                        self.meta_tys
                            .info_arrays
                            .get_or_insert_with(|| MetaTyInfoArrays::new(self.module))
                            .slice_info_slice
                    }
                    builtin::BuiltinGlobal::PointerInfo => {
                        self.meta_tys
                            .info_arrays
                            .get_or_insert_with(|| MetaTyInfoArrays::new(self.module))
                            .pointer_info_slice
                    }
                    builtin::BuiltinGlobal::DistinctInfo => {
                        self.meta_tys
                            .info_arrays
                            .get_or_insert_with(|| MetaTyInfoArrays::new(self.module))
                            .distinct_info_slice
                    }
                    builtin::BuiltinGlobal::StructInfo => {
                        self.meta_tys
                            .info_arrays
                            .get_or_insert_with(|| MetaTyInfoArrays::new(self.module))
                            .struct_info_slice
                    }
                    builtin::BuiltinGlobal::CommandlineArgs => {
                        *self.cmd_args_slice.get_or_insert_with(|| {
                            self.module
                                .declare_data(
                                    &mangle::mangle_internal("commandline_args"),
                                    Linkage::Export,
                                    // it must be writable since that's what happens in the c main
                                    // function
                                    true,
                                    false,
                                )
                                .expect("error declaring data")
                        })
                    }
                });
            }

            let global = self
                .module
                .declare_data(
                    self.interner.lookup(fqn.name.0),
                    Linkage::Import,
                    true,
                    false,
                )
                .expect("error declaring data");

            self.globals.insert(fqn, global);

            return Ok(global);
        }

        let value = self.world_bodies.body(fqn);

        let bytes = self.expr_to_const_data(fqn.file, value)?;

        let global = self.create_global_data(
            &fqn.to_mangled_name(self.mod_dir, self.interner),
            true,
            bytes,
            self.tys[fqn].0.align() as u64,
        );

        self.globals.insert(fqn, global);

        Ok(global)
    }

    fn create_global_data(
        &mut self,
        name: &str,
        export: bool,
        data: Box<[u8]>,
        align: u64,
    ) -> DataId {
        // todo: if the data isn't mutable, combine globals with identical definitions

        let id = self
            .module
            .declare_data(
                name,
                if export {
                    Linkage::Export
                } else {
                    Linkage::Local
                },
                export,
                false,
            )
            .expect("error declaring data");

        self.data_description.define(data);
        self.data_description.set_align(align);
        self.module
            .define_data(id, self.data_description)
            .expect("error defining data");
        self.data_description.clear();

        id
    }

    fn create_global_str(&mut self, mut text: String) -> DataId {
        text.push('\0');
        let name = format!(".str_{}", self.str_id_gen.generate_unique_id());
        self.create_global_data(&name, false, text.into_bytes().into_boxed_slice(), 1)
    }

    fn create_global_i128(&mut self, num: u64) -> DataId {
        let name = format!(".i128_{}", self.i128_id_gen.generate_unique_id());
        self.create_global_data(
            &name,
            false,
            num.into_bytes(self.module.isa().endianness(), 128)
                .into_boxed_slice(),
            1,
        )
    }

    #[allow(unused)]
    fn build_memcpy_ty(&mut self, src: Value, dest: Value, ty: Intern<Ty>, non_overlapping: bool) {
        self.builder.emit_small_memory_copy(
            self.module.target_config(),
            dest,
            src,
            ty.stride() as u64,
            ty.align() as u8,
            ty.align() as u8,
            non_overlapping,
            MemFlags::trusted(),
        )
    }

    fn get_func_id(&mut self, fqn: hir::Fqn) -> FuncId {
        super::get_func_id(
            self.module,
            self.ptr_ty,
            self.mod_dir,
            self.functions,
            self.compiler_defined_functions,
            self.functions_to_compile,
            self.tys,
            self.world_bodies,
            self.interner,
            fqn,
        )
    }

    fn get_local_func(&mut self, fqn: hir::Fqn) -> FuncRef {
        if let Some(func_ref) = self.local_functions.get(&fqn) {
            return *func_ref;
        }

        let func_id = self.get_func_id(fqn);

        let local_func = self.module.declare_func_in_func(func_id, self.builder.func);

        self.local_functions.insert(fqn, local_func);

        local_func
    }

    fn compile_global(&mut self, fqn: hir::Fqn, no_load: bool) -> Option<Value> {
        let ty = &self.tys[fqn].0;

        if ty.is_zero_sized() {
            return None;
        } else if ty.is_function() {
            let local_func = self.get_local_func(fqn);

            return Some(self.builder.ins().func_addr(self.ptr_ty, local_func));
        }

        let Ok(global_data) = self.compile_global_binding_data(fqn) else {
            // there was an unfinished comptime
            let body = self.world_bodies.body(fqn);

            // todo: could this cause issues?
            let old_file_name = std::mem::replace(&mut self.file_name, fqn.file);
            let res = self.compile_expr_with_args(body, no_load);
            self.file_name = old_file_name;

            return res;
        };

        let local_id = self
            .module
            .declare_data_in_func(global_data, self.builder.func);

        let global_ptr = self.builder.ins().symbol_value(self.ptr_ty, local_id);

        let final_ty = ty.get_final_ty();

        if no_load || final_ty.is_pointer_type() {
            Some(global_ptr)
        } else {
            Some(self.builder.ins().load(
                final_ty.into_real_type().unwrap(),
                MemFlags::trusted(),
                global_ptr,
                0,
            ))
        }
    }

    fn compile_stmt(&mut self, stmt: &Idx<hir::Stmt>) {
        match self.world_bodies[self.file_name][*stmt] {
            hir::Stmt::Expr(expr) => {
                match *self.tys[self.file_name][expr] {
                    hir_ty::Ty::Unknown => unreachable!(),
                    _ => {
                        self.compile_expr(expr);
                    }
                };
            }
            hir::Stmt::LocalDef(local_def) => {
                let ty = self.tys[self.file_name][local_def];

                let value = self.world_bodies[self.file_name][local_def].value;

                let stack_slot = self.builder.create_sized_stack_slot(StackSlotData {
                    kind: StackSlotKind::ExplicitSlot,
                    size: ty.size(),
                    align_shift: ty.align() as u8,
                });

                let memory = MemoryLoc::from_stack(stack_slot, 0);

                if let Some(value) = value {
                    // the type of the value might not be the same as the type annotation of the
                    // declaration
                    self.compile_and_cast_into_memory(value, ty, memory);
                } else {
                    self.store_default_in_memory(ty, memory);
                }

                self.locals
                    .insert(local_def, memory.into_value(&mut self.builder, self.ptr_ty));
            }
            hir::Stmt::Assign(assign) => {
                let assign_body = &self.world_bodies[self.file_name][assign];

                let Some(dest) = self.compile_expr_with_args(assign_body.dest, true) else {
                    return;
                };
                let dest = MemoryLoc::from_addr(dest, 0);

                let dest_ty = &self.tys[self.file_name][assign_body.dest];

                self.compile_and_cast_into_memory(assign_body.value, *dest_ty, dest);
            }
            hir::Stmt::Break {
                label: Some(label),
                value,
                ..
            } => {
                let exit_block = self.exits[&label];

                let value = value.and_then(|value| {
                    let referenced_block_ty =
                        self.tys[self.file_name][self.world_bodies[self.file_name][label]];

                    self.compile_and_cast(value, referenced_block_ty)
                });

                // run all the defers from here, backwards to the one we are breaking out of

                let mut used_frames = Vec::new();

                while let Some(frame) = self.defer_stack.last().cloned() {
                    // the exit block of every Expr::Block contains the instructions for running
                    // the defers. This break instruction jumps to that exit block.
                    // therefore, we only need to insert extra defer handling for everything OTHER
                    // than the block we are breaking to.
                    if let Some(id) = frame.id {
                        if id == label {
                            break;
                        }
                    }

                    // do this in reverse for the reasons explained in the Expr::Block code
                    for defer in frame.defers.iter().rev() {
                        self.compile_expr(*defer);
                    }

                    used_frames.push(self.defer_stack.pop().unwrap());
                }

                self.defer_stack.extend(used_frames.into_iter().rev());

                if let Some(value) = value {
                    self.builder.ins().jump(exit_block, &[value]);
                } else {
                    self.builder.ins().jump(exit_block, &[]);
                };
            }
            hir::Stmt::Break { label: None, .. } => unreachable!(),
            hir::Stmt::Continue {
                label: Some(label), ..
            } => {
                let continue_block = self.continues[&label];

                self.builder.ins().jump(continue_block, &[]);
            }
            hir::Stmt::Continue { label: None, .. } => unreachable!(),
            hir::Stmt::Defer { expr, .. } => {
                // defer statements aren't actually compiled here, but only at the end of blocks,
                // or during a break. We use stacks like this so breaks can execute all the defers
                // between their location and the desired location.

                self.defer_stack
                    .last_mut()
                    .expect("block didn't add to defer stack")
                    .defers
                    .push(expr);
            }
        }
    }

    fn store_default_in_memory(&mut self, expected_ty: Intern<Ty>, memory: MemoryLoc) {
        let value = match expected_ty.as_ref() {
            Ty::NotYetResolved | Ty::Unknown => unreachable!(),
            Ty::IInt(_) | Ty::UInt(_) => {
                let number_ty = expected_ty.get_final_ty().into_number_type().unwrap();
                match number_ty.bit_width() {
                    128 => {
                        let data = self.create_global_i128(0);

                        let local_id = self.module.declare_data_in_func(data, self.builder.func);

                        let addr = self.builder.ins().symbol_value(self.ptr_ty, local_id);

                        self.builder
                            .ins()
                            .load(types::I128, MemFlags::trusted(), addr, 0)
                    }
                    _ => self.builder.ins().iconst(number_ty.ty, 0),
                }
            }
            Ty::Float(bit_width) => match bit_width {
                32 => self.builder.ins().f32const(0.0),
                64 => self.builder.ins().f64const(0.0),
                _ => unreachable!(),
            },
            Ty::Bool => self.builder.ins().iconst(types::I8, 0),
            Ty::String => unreachable!("str does not have a default value"),
            Ty::Char => self.builder.ins().iconst(types::I8, 0),
            Ty::Array { size, sub_ty, .. } => {
                let inner_stride = sub_ty.stride();

                for idx in 0..*size {
                    let byte_offset = idx as u32 * inner_stride;
                    self.store_default_in_memory(*sub_ty, memory.with_offset(byte_offset));
                }
                return;
            }
            Ty::Slice { .. } => unreachable!("slices do not have default values"),
            Ty::Pointer { .. } => unreachable!("pointers do not have default values"),
            Ty::Distinct { sub_ty, .. } => {
                self.store_default_in_memory(*sub_ty, memory);
                return;
            }
            Ty::Type => unreachable!("types do not have default values"),
            Ty::Any => unreachable!("any does not have a default value"),
            Ty::File(_) => unreachable!("files do not have default values"),
            Ty::Function { .. } => unreachable!("functions do not have default values"),
            Ty::Struct { members, .. } => {
                let struct_mem = expected_ty.struct_layout().unwrap();

                for (idx, (_, ty)) in members.iter().enumerate() {
                    self.store_default_in_memory(
                        *ty,
                        memory.with_offset(struct_mem.offsets()[idx]),
                    );
                }
                return;
            }
            // void is just a no-op
            Ty::Void => return,
            Ty::NoEval => return,
        };

        memory.store(&mut self.builder, value, 0);
    }

    fn store_expr_in_memory(
        &mut self,
        expr: Idx<hir::Expr>,
        expected_ty: Intern<Ty>,
        memory: MemoryLoc,
    ) {
        let expr_ty = self.tys[self.file_name][expr];

        // if the expression has to be casted in order to become the expected type, do that.
        // the one cast this applies to is `core.Any` casting.
        if !expr_ty.is_functionally_equivalent_to(&expected_ty, true) {
            // todo: this could probably be made even more efficient
            self.compile_and_cast_into_memory(expr, expected_ty, memory);
            return;
        }

        match &self.world_bodies[self.file_name][expr] {
            hir::Expr::ArrayLiteral { items, .. } => {
                let (_, sub_ty) = expected_ty
                    .as_array()
                    .expect("array literals should have an array type");
                // fixed array
                self.store_array_items(items.iter().copied(), sub_ty, memory)
            }
            hir::Expr::StructLiteral {
                members: member_values,
                ..
            } => self.store_struct_fields(expected_ty, member_values, memory),
            _ => {
                let val = self.compile_expr(expr);

                memory.write(val, expected_ty, self.module, &mut self.builder);
            }
        }
    }

    fn store_struct_fields(
        &mut self,
        struct_ty: Intern<Ty>,
        field_values: &[(Option<hir::NameWithRange>, Idx<hir::Expr>)],
        memory: MemoryLoc,
    ) {
        assert!(struct_ty.is_struct());

        let field_tys = struct_ty.as_struct().unwrap();
        let struct_mem = struct_ty.struct_layout().unwrap();

        for (name, value) in field_values {
            let field = field_tys
                .iter()
                .enumerate()
                .find(|(_, f)| f.0 == name.unwrap().name)
                .unwrap();

            self.store_expr_in_memory(
                *value,
                field.1 .1,
                memory.with_offset(struct_mem.offsets()[field.0]),
            );
        }
    }

    fn store_array_items(
        &mut self,
        items: impl Iterator<Item = Idx<hir::Expr>>,
        // this has to be given since the items may autocast into the actual sub type
        sub_ty: Intern<Ty>,
        memory: MemoryLoc,
    ) {
        let stride = sub_ty.stride();

        for (idx, item) in items.enumerate() {
            let byte_offset = idx as u32 * stride;
            self.store_expr_in_memory(item, sub_ty, memory.with_offset(byte_offset))
        }
    }

    fn compile_expr(&mut self, expr: Idx<hir::Expr>) -> Option<Value> {
        self.compile_expr_with_args(expr, false)
    }

    /// `no_load` will cause the first encountered deref to not deref at all.
    /// this is used for assignment
    fn compile_expr_with_args(&mut self, expr: Idx<hir::Expr>, no_load: bool) -> Option<Value> {
        if let Some(meta_ty) = self.tys[self.file_name].get_meta_ty(expr) {
            let id = meta_ty.to_type_id(self.meta_tys, self.ptr_ty);

            return Some(self.builder.ins().iconst(types::I32, id as i64));
        }

        match self.world_bodies[self.file_name][expr].clone() {
            hir::Expr::Missing => unreachable!(),
            hir::Expr::IntLiteral(n) => {
                let number_ty = self.tys[self.file_name][expr]
                    .get_final_ty()
                    .into_number_type()
                    .unwrap();
                if number_ty.float {
                    match number_ty.bit_width() {
                        32 => Some(self.builder.ins().f32const(n as f32)),
                        64 => Some(self.builder.ins().f64const(n as f64)),
                        _ => unreachable!(),
                    }
                } else {
                    match number_ty.bit_width() {
                        128 => {
                            let data = self.create_global_i128(n);

                            let local_id =
                                self.module.declare_data_in_func(data, self.builder.func);

                            let addr = self.builder.ins().symbol_value(self.ptr_ty, local_id);

                            Some(
                                self.builder
                                    .ins()
                                    .load(types::I128, MemFlags::trusted(), addr, 0),
                            )
                        }
                        _ => Some(self.builder.ins().iconst(number_ty.ty, n as i64)),
                    }
                }
            }
            hir::Expr::FloatLiteral(f) => {
                match self.tys[self.file_name][expr]
                    .get_final_ty()
                    .into_number_type()
                    .unwrap()
                    .bit_width()
                {
                    32 => Some(self.builder.ins().f32const(f as f32)),
                    64 => Some(self.builder.ins().f64const(f)),
                    _ => unreachable!(),
                }
            }
            hir::Expr::BoolLiteral(b) => Some(self.builder.ins().iconst(types::I8, b as i64)),
            hir::Expr::StringLiteral(text) => {
                let data = self.create_global_str(text);

                let local_id = self.module.declare_data_in_func(data, self.builder.func);

                Some(self.builder.ins().symbol_value(self.ptr_ty, local_id))
            }
            hir::Expr::CharLiteral(char) => Some(self.builder.ins().iconst(types::I8, char as i64)),
            hir::Expr::ArrayDecl { .. } => None,
            hir::Expr::ArrayLiteral { items, .. } => {
                let ty = self.tys[self.file_name][expr];

                if ty.is_zero_sized() {
                    return None;
                }

                let (_, sub_ty) = ty.as_array().expect("array literals must have array types");

                let stack_slot = self.builder.create_sized_stack_slot(StackSlotData {
                    kind: StackSlotKind::ExplicitSlot,
                    size: ty.size(),
                    align_shift: ty.align() as u8,
                });

                let memory = MemoryLoc::from_stack(stack_slot, 0);

                self.store_array_items(items.iter().copied(), sub_ty, memory);

                Some(memory.into_value(&mut self.builder, self.ptr_ty))
            }
            hir::Expr::Index { source, index } => {
                if self.tys[self.file_name][expr].is_zero_sized() {
                    return None;
                }

                let mut source_ty = self.tys[self.file_name][source];
                let mut source = self.compile_expr(source).unwrap(); // this will be usize

                let mut required_derefs = 0;
                while let Some((_, sub_ty)) = source_ty.as_pointer() {
                    source_ty = sub_ty;
                    required_derefs += 1;
                }
                debug_assert!(source_ty.is_array() || source_ty.is_slice());

                for _ in 1..required_derefs {
                    source = self
                        .builder
                        .ins()
                        .load(self.ptr_ty, MemFlags::trusted(), source, 0);
                }

                let index_ty = self.tys[self.file_name][index];

                let index = self.compile_expr(index).unwrap();

                // make sure that the index is a usize before proceeding
                let naive_index =
                    super::cast_ty_to_cranelift(&mut self.builder, index, index_ty, self.ptr_ty);

                let (len, source) = if let Some((len, _)) = source_ty.as_array() {
                    (self.builder.ins().iconst(self.ptr_ty, len as i64), source)
                } else {
                    let len = self
                        .builder
                        .ins()
                        .load(self.ptr_ty, MemFlags::trusted(), source, 0);
                    let source = self.builder.ins().load(
                        self.ptr_ty,
                        MemFlags::trusted(),
                        source,
                        self.ptr_ty.bytes() as i32,
                    );

                    (len, source)
                };

                let good_index_block = self.builder.create_block();
                let bad_index_block = self.builder.create_block();

                let is_good_index =
                    self.builder
                        .ins()
                        .icmp(IntCC::UnsignedLessThan, naive_index, len);
                self.builder
                    .ins()
                    .brif(is_good_index, good_index_block, &[], bad_index_block, &[]);

                self.builder.switch_to_block(bad_index_block);
                self.builder.set_cold_block(bad_index_block);
                self.builder.seal_block(bad_index_block);

                self.builder.ins().trap(TrapCode::UnreachableCodeReached);

                self.builder.switch_to_block(good_index_block);
                self.builder.seal_block(good_index_block);

                // now we have to align the index, the elements of the array only start every
                // so many bytes (4 bytes for i32, 8 bytes for i64)
                // So the index has to be multiplied by the element stride
                let element_ty = self.tys[self.file_name][expr];

                let byte_offset = self
                    .builder
                    .ins()
                    .imul_imm(naive_index, element_ty.stride() as i64);

                let final_addr = self.builder.ins().iadd(source, byte_offset);

                if no_load || element_ty.is_aggregate() {
                    Some(final_addr)
                } else {
                    Some(self.builder.ins().load(
                        element_ty.get_final_ty().into_real_type().unwrap(),
                        MemFlags::new().with_aligned(),
                        final_addr,
                        0,
                    ))
                }
            }
            hir::Expr::Cast {
                expr: inner_expr, ..
            } => {
                let cast_to = self.tys[self.file_name][expr];

                self.compile_and_cast(inner_expr, cast_to)
            }
            hir::Expr::Ref { expr, .. } => {
                if self.tys[self.file_name][expr].is_aggregate()
                    || matches!(
                        self.world_bodies[self.file_name][expr],
                        hir::Expr::Local(_)
                            | hir::Expr::LocalGlobal(_)
                            | hir::Expr::Index { .. }
                            | hir::Expr::Member { .. }
                    )
                {
                    // references to locals or globals should return the actual memory address of the local or global
                    let res = self.compile_expr_with_args(expr, true);

                    if res.is_some() {
                        res
                    } else {
                        // even though the expression is void, we still need to get some
                        // result

                        let stack_slot = self.builder.create_sized_stack_slot(StackSlotData {
                            kind: StackSlotKind::ExplicitSlot,
                            size: 0,
                            align_shift: 1,
                        });

                        Some(self.builder.ins().stack_addr(self.ptr_ty, stack_slot, 0))
                    }
                } else {
                    let inner_ty = self.tys[self.file_name][expr];

                    // println!("{:?} = {inner_size}", self.tys[self.fqn.module][expr]);

                    let stack_slot = self.builder.create_sized_stack_slot(StackSlotData {
                        kind: StackSlotKind::ExplicitSlot,
                        size: inner_ty.size(),
                        align_shift: inner_ty.align() as u8,
                    });

                    let expr = self.compile_expr(expr).unwrap();

                    self.builder.ins().stack_store(expr, stack_slot, 0);

                    Some(self.builder.ins().stack_addr(self.ptr_ty, stack_slot, 0))
                }
            }
            hir::Expr::Deref { pointer } => {
                let self_ty = self.tys[self.file_name][expr];

                if self_ty.is_aggregate() {
                    return self.compile_expr_with_args(pointer, false);
                }

                let addr = self.compile_expr_with_args(pointer, false)?;

                let self_ty = self_ty.get_final_ty();

                let self_ty = if no_load {
                    self.ptr_ty
                } else {
                    self_ty.into_real_type().unwrap()
                };

                if no_load {
                    Some(addr)
                } else {
                    Some(
                        self.builder
                            .ins()
                            .load(self_ty, MemFlags::trusted(), addr, 0),
                    )
                }
            }
            hir::Expr::Binary {
                lhs: lhs_expr,
                rhs: rhs_expr,
                op,
            } => {
                match op {
                    hir::BinaryOp::LAnd => {
                        let rhs_block = self.builder.create_block();
                        let exit_block = self.builder.create_block();

                        // if lhs is true, test the rhs
                        // if lhs is false, exit early
                        let lhs = self.compile_expr(lhs_expr).unwrap();
                        self.builder
                            .ins()
                            .brif(lhs, rhs_block, &[], exit_block, &[lhs]);

                        self.builder.switch_to_block(rhs_block);
                        self.builder.seal_block(rhs_block);

                        let rhs = self.compile_expr(rhs_expr).unwrap();
                        self.builder.ins().jump(exit_block, &[rhs]);

                        self.builder.switch_to_block(exit_block);
                        self.builder.seal_block(exit_block);
                        let result = self.builder.append_block_param(exit_block, types::I8);

                        return Some(result);
                    }
                    hir::BinaryOp::LOr => {
                        let rhs_block = self.builder.create_block();
                        let exit_block = self.builder.create_block();

                        // if the lhs is true, exit early
                        // if the lhs is false, test the rhs
                        let lhs = self.compile_expr(lhs_expr).unwrap();
                        self.builder
                            .ins()
                            .brif(lhs, exit_block, &[lhs], rhs_block, &[]);

                        self.builder.switch_to_block(rhs_block);
                        self.builder.seal_block(rhs_block);

                        let rhs = self.compile_expr(rhs_expr).unwrap();
                        self.builder.ins().jump(exit_block, &[rhs]);

                        self.builder.switch_to_block(exit_block);
                        self.builder.seal_block(exit_block);
                        let result = self.builder.append_block_param(exit_block, types::I8);

                        return Some(result);
                    }
                    _ => {}
                }

                let lhs = self.compile_expr(lhs_expr).unwrap();
                let rhs = self.compile_expr(rhs_expr).unwrap_or_else(|| {
                    println!("{:#?}", self.world_bodies[self.file_name][rhs_expr].clone());
                    panic!(
                        "{}#{} is None",
                        self.interner.lookup(self.file_name.0),
                        rhs_expr.into_raw()
                    );
                });

                let lhs_ty = self.tys[self.file_name][lhs_expr]
                    .get_final_ty()
                    .into_number_type()
                    .unwrap();
                let rhs_ty = self.tys[self.file_name][rhs_expr]
                    .get_final_ty()
                    .into_number_type()
                    .unwrap();

                let max_ty = lhs_ty.max(rhs_ty);

                // we need to make sure that both types are the same before we can do any operations on them
                let lhs = super::cast_num(&mut self.builder, lhs, lhs_ty, max_ty);
                let rhs = super::cast_num(&mut self.builder, rhs, rhs_ty, max_ty);

                if max_ty.float {
                    Some(match op {
                        hir::BinaryOp::Add => self.builder.ins().fadd(lhs, rhs),
                        hir::BinaryOp::Sub => self.builder.ins().fsub(lhs, rhs),
                        hir::BinaryOp::Mul => self.builder.ins().fmul(lhs, rhs),
                        hir::BinaryOp::Div => self.builder.ins().fdiv(lhs, rhs),
                        hir::BinaryOp::Mod => unreachable!(),
                        hir::BinaryOp::Lt => self.builder.ins().fcmp(FloatCC::LessThan, lhs, rhs),
                        hir::BinaryOp::Gt => {
                            self.builder.ins().fcmp(FloatCC::GreaterThan, lhs, rhs)
                        }
                        hir::BinaryOp::Le => {
                            self.builder.ins().fcmp(FloatCC::LessThanOrEqual, lhs, rhs)
                        }
                        hir::BinaryOp::Ge => {
                            self.builder
                                .ins()
                                .fcmp(FloatCC::GreaterThanOrEqual, lhs, rhs)
                        }
                        hir::BinaryOp::Eq => self.builder.ins().fcmp(FloatCC::Equal, lhs, rhs),
                        hir::BinaryOp::Ne => self.builder.ins().fcmp(FloatCC::NotEqual, lhs, rhs),
                        hir::BinaryOp::BAnd => self.builder.ins().band(lhs, rhs),
                        hir::BinaryOp::BOr => self.builder.ins().bor(lhs, rhs),
                        hir::BinaryOp::Xor => self.builder.ins().bxor(lhs, rhs),
                        hir::BinaryOp::LShift | hir::BinaryOp::RShift => unreachable!(),
                        hir::BinaryOp::LAnd | hir::BinaryOp::LOr => unreachable!(),
                    })
                } else {
                    Some(match op {
                        hir::BinaryOp::Add => self.builder.ins().iadd(lhs, rhs),
                        hir::BinaryOp::Sub => self.builder.ins().isub(lhs, rhs),
                        hir::BinaryOp::Mul => self.builder.ins().imul(lhs, rhs),
                        hir::BinaryOp::Div => {
                            if max_ty.signed {
                                self.builder.ins().sdiv(lhs, rhs)
                            } else {
                                self.builder.ins().udiv(lhs, rhs)
                            }
                        }
                        hir::BinaryOp::Mod => {
                            if max_ty.signed {
                                self.builder.ins().srem(lhs, rhs)
                            } else {
                                self.builder.ins().urem(lhs, rhs)
                            }
                        }
                        hir::BinaryOp::Lt => {
                            if max_ty.signed {
                                self.builder.ins().icmp(IntCC::SignedLessThan, lhs, rhs)
                            } else {
                                self.builder.ins().icmp(IntCC::UnsignedLessThan, lhs, rhs)
                            }
                        }
                        hir::BinaryOp::Gt => {
                            if max_ty.signed {
                                self.builder.ins().icmp(IntCC::SignedGreaterThan, lhs, rhs)
                            } else {
                                self.builder
                                    .ins()
                                    .icmp(IntCC::UnsignedGreaterThan, lhs, rhs)
                            }
                        }
                        hir::BinaryOp::Le => {
                            if max_ty.signed {
                                self.builder
                                    .ins()
                                    .icmp(IntCC::SignedLessThanOrEqual, lhs, rhs)
                            } else {
                                self.builder
                                    .ins()
                                    .icmp(IntCC::UnsignedLessThanOrEqual, lhs, rhs)
                            }
                        }
                        hir::BinaryOp::Ge => {
                            if max_ty.signed {
                                self.builder
                                    .ins()
                                    .icmp(IntCC::SignedGreaterThanOrEqual, lhs, rhs)
                            } else {
                                self.builder
                                    .ins()
                                    .icmp(IntCC::UnsignedGreaterThanOrEqual, lhs, rhs)
                            }
                        }
                        hir::BinaryOp::Eq => self.builder.ins().icmp(IntCC::Equal, lhs, rhs),
                        hir::BinaryOp::Ne => self.builder.ins().icmp(IntCC::NotEqual, lhs, rhs),
                        hir::BinaryOp::BAnd => self.builder.ins().band(lhs, rhs),
                        hir::BinaryOp::BOr => self.builder.ins().bor(lhs, rhs),
                        hir::BinaryOp::Xor => self.builder.ins().bxor(lhs, rhs),
                        hir::BinaryOp::LShift => self.builder.ins().ishl(lhs, rhs),
                        hir::BinaryOp::RShift => {
                            if max_ty.signed {
                                self.builder.ins().sshr(lhs, rhs)
                            } else {
                                self.builder.ins().ushr(lhs, rhs)
                            }
                        }
                        hir::BinaryOp::LAnd | hir::BinaryOp::LOr => unreachable!(),
                    })
                }
            }
            hir::Expr::Unary { expr, op } => {
                let expr_ty = self.tys[self.file_name][expr]
                    .get_final_ty()
                    .into_number_type()
                    .unwrap();

                let expr = self.compile_expr(expr).unwrap();

                if expr_ty.float {
                    match op {
                        hir::UnaryOp::Pos => Some(expr),
                        hir::UnaryOp::Neg => Some(self.builder.ins().fneg(expr)),
                        hir::UnaryOp::BNot => Some(self.builder.ins().bnot(expr)),
                        hir::UnaryOp::LNot => unreachable!(),
                    }
                } else {
                    match op {
                        hir::UnaryOp::Pos => Some(expr),
                        hir::UnaryOp::Neg => Some(self.builder.ins().ineg(expr)),
                        hir::UnaryOp::BNot => Some(self.builder.ins().bnot(expr)),
                        hir::UnaryOp::LNot => {
                            let zero = self.builder.ins().iconst(expr_ty.ty, 0);
                            Some(self.builder.ins().icmp(IntCC::Equal, expr, zero))
                        }
                    }
                }
            }
            hir::Expr::Call { callee, args } => {
                let (param_tys, return_ty) = self.tys[self.file_name][callee]
                    .clone()
                    .as_function()
                    .unwrap();
                let fn_abi = Into::<Abi>::into(self.module.target_config())
                    .fn_to_target((&param_tys, return_ty));

                let arg_values = args
                    .iter()
                    .zip(param_tys.iter())
                    .filter_map(|(arg_expr, expected_ty)| {
                        self.compile_and_cast(*arg_expr, *expected_ty)
                    })
                    .collect::<Vec<_>>();
                let mut arg_values = fn_abi.get_arg_list(arg_values, self);

                let ret_mem =
                    fn_abi.ret_addr(&mut arg_values, &mut self.builder, return_ty, self.ptr_ty);

                let call = match self.world_bodies[self.file_name][callee] {
                    hir::Expr::LocalGlobal(name) => {
                        let fqn = hir::Fqn {
                            file: self.file_name,
                            name: name.name,
                        };

                        let local_func = self.get_local_func(fqn);

                        self.builder.ins().call(local_func, &arg_values)
                    }
                    hir::Expr::Local(local)
                        if !self.world_bodies[self.file_name][local].mutable =>
                    {
                        let value = self.world_bodies[self.file_name][local].value;

                        if let Some(hir::Expr::Lambda(lambda)) =
                            value.map(|value| &self.world_bodies[self.file_name][value])
                        {
                            let local_func = self.unnamed_func_to_local(callee, *lambda);

                            self.builder.ins().call(local_func, &arg_values)
                        } else {
                            let callee = self.compile_expr(callee).unwrap();

                            let comp_sig = fn_abi.to_cl(self.ptr_ty, self.module.target_config().default_call_conv);

                            let sig_ref = self.builder.import_signature(comp_sig);

                            self.builder
                                .ins()
                                .call_indirect(sig_ref, callee, &arg_values)
                        }
                    }
                    hir::Expr::Member {
                        previous, field, ..
                    } => match &self.tys[self.file_name][previous].as_ref() {
                        Ty::File(file) => {
                            let fqn = hir::Fqn {
                                file: *file,
                                name: field.name,
                            };

                            let local_func = self.get_local_func(fqn);

                            self.builder.ins().call(local_func, &arg_values)
                        }
                        _ => {
                            let callee = self.compile_expr(callee).unwrap();

                            let comp_sig = fn_abi.to_cl(self.ptr_ty, self.module.target_config().default_call_conv);

                            let sig_ref = self.builder.import_signature(comp_sig);

                            self.builder
                                .ins()
                                .call_indirect(sig_ref, callee, &arg_values)
                        }
                    },
                    hir::Expr::Lambda(lambda) => {
                        let local_func = self.unnamed_func_to_local(callee, lambda);

                        self.builder.ins().call(local_func, &arg_values)
                    }
                    _ => {
                        let callee = self.compile_expr(callee).unwrap();

                        let comp_sig = fn_abi.to_cl(self.ptr_ty, self.module.target_config().default_call_conv);
                        let sig_ref = self.builder.import_signature(comp_sig);

                        self.builder
                            .ins()
                            .call_indirect(sig_ref, callee, &arg_values)
                    }
                };

                if return_ty.is_zero_sized() {
                    None
                } else {
                    fn_abi.handle_ret(call, self, ret_mem)
                }
            }
            hir::Expr::Paren(Some(expr)) => self.compile_expr_with_args(expr, no_load),
            hir::Expr::Paren(None) => None,
            hir::Expr::Block { stmts, tail_expr } => {
                let expr_ty = self.tys[self.file_name][expr];
                let final_ty = expr_ty.get_final_ty();

                let body_block = self.builder.create_block();
                let exit_block = self.builder.create_block();
                if let Some(ty) = final_ty.into_real_type() {
                    self.builder.append_block_param(exit_block, ty);
                }
                let scope_id = self.world_bodies[self.file_name].block_to_scope_id(expr);
                if let Some(scope_id) = scope_id {
                    self.exits.insert(scope_id, exit_block);
                }

                self.defer_stack.push(DeferFrame {
                    id: scope_id,
                    defers: Vec::new(),
                });

                self.builder.ins().jump(body_block, &[]);

                self.builder.switch_to_block(body_block);
                self.builder.seal_block(body_block);

                let mut no_eval = false;
                for stmt in stmts {
                    self.compile_stmt(&stmt);
                    match self.world_bodies[self.file_name][stmt] {
                        // if the current scope id is `None`
                        // (no one breaks to the end of this block)
                        // AND a sub expression has the type `NoEval`
                        // (it always breaks, but not to the end of itself)
                        // then the sub expression must be breaking to a higher block
                        hir::Stmt::Expr(expr)
                            if scope_id.is_none()
                                && *self.tys[self.file_name][expr] == Ty::NoEval =>
                        {
                            no_eval = true;
                            break;
                        }
                        hir::Stmt::Break { .. } | hir::Stmt::Continue { .. } => {
                            no_eval = true;
                            break;
                        }
                        _ => {}
                    }
                }

                let value = (!no_eval)
                    .then(|| {
                        tail_expr.and_then(|tail_expr| {
                            let value = self.compile_expr_with_args(tail_expr, no_load);
                            if scope_id.is_none()
                                && *self.tys[self.file_name][tail_expr] == Ty::NoEval
                            {
                                no_eval = true;
                            }
                            value
                        })
                    })
                    .flatten();

                if !no_eval {
                    if let Some(value) = value {
                        self.builder.ins().jump(exit_block, &[value]);
                    } else if !expr_ty.is_void() && scope_id.is_some() {
                        // we know this block reaches it's end (it's !noeval)
                        //
                        // we also know it doesn't have a tail expression (because `value` was None)
                        //
                        // we also know it has a non-void type (no implicit tail expression)
                        //
                        // since it doesn't have a tail expression, the type checker has already
                        // confirmed that it *must* always reach a break to it's own end.
                        //
                        // this break has to be somewhere deep in an grandchild block. we know it
                        // exists, and we know that this exact point is unreachable because of that
                        // break, and because of the absence of a tail expression.
                        //
                        // therefore it's safe to trap *here*, at the end of the `body_block`
                        //
                        // but we can't trap in the `exit_block`, since the `exit_block` *is*
                        // reachable.
                        //
                        // the reason we need to trap is because cranelift forces us to end all blocks with
                        // a "final" instruction (a jump or trap). we can't exactly jump to the exit
                        // because we don't have a value with which to jump (and remember the exit
                        // is expecting something non-void). so since it's safe to trap, we just trap.
                        self.builder.ins().trap(TrapCode::UnreachableCodeReached);
                    } else {
                        self.builder.ins().jump(exit_block, &[]);
                    }
                }

                self.builder.switch_to_block(exit_block);
                self.builder.seal_block(exit_block);

                // unwind our defers

                let defer_frame = self.defer_stack.pop().expect("we just pushed this");

                if !no_eval || scope_id.is_some() {
                    debug_assert_eq!(defer_frame.id, scope_id);

                    // do it in reverse to make sure later defers can still rely on the allocations of
                    // previous defers
                    for defer in defer_frame.defers.iter().rev() {
                        self.compile_expr(*defer);
                    }
                }

                if final_ty.into_real_type().is_some() {
                    Some(self.builder.block_params(exit_block)[0])
                } else {
                    None
                }
            }
            hir::Expr::If {
                condition,
                body,
                else_branch,
            } => {
                let condition = self.compile_expr(condition).unwrap();

                let then_block = self.builder.create_block();
                let else_block = self.builder.create_block();
                let merge_block = self.builder.create_block();

                let return_ty = self.tys[self.file_name][expr]
                    .get_final_ty()
                    .into_real_type();

                if let Some(return_ty) = return_ty {
                    self.builder.append_block_param(merge_block, return_ty);
                }

                self.builder
                    .ins()
                    .brif(condition, then_block, &[], else_block, &[]);

                // build then block

                self.builder.switch_to_block(then_block);
                self.builder.seal_block(then_block);

                let body_value = self.compile_expr_with_args(body, no_load);

                if *self.tys[self.file_name][body] == Ty::NoEval {
                    self.builder.ins().trap(TrapCode::UnreachableCodeReached);
                } else {
                    match body_value {
                        Some(then_value) => {
                            self.builder.ins().jump(merge_block, &[then_value]);
                        }
                        None => {
                            self.builder.ins().jump(merge_block, &[]);
                        }
                    }
                }

                // build else block

                self.builder.switch_to_block(else_block);
                self.builder.seal_block(else_block);

                if let Some(else_branch) = else_branch {
                    let else_value = self.compile_expr_with_args(else_branch, no_load);

                    if *self.tys[self.file_name][else_branch] == Ty::NoEval {
                        self.builder.ins().trap(TrapCode::UnreachableCodeReached);
                    } else {
                        match else_value {
                            Some(then_value) => {
                                self.builder.ins().jump(merge_block, &[then_value]);
                            }
                            None => {
                                self.builder.ins().jump(merge_block, &[]);
                            }
                        }
                    }
                } else {
                    self.builder.ins().jump(merge_block, &[]);
                }

                // build merge block

                self.builder.switch_to_block(merge_block);
                self.builder.seal_block(merge_block);

                if return_ty.is_some() {
                    let phi = self.builder.block_params(merge_block)[0];

                    Some(phi)
                } else {
                    None
                }
            }
            hir::Expr::While { condition, body } => {
                let header_block = self.builder.create_block();
                let body_block = self.builder.create_block();
                let exit_block = self.builder.create_block();

                let ty = self.tys[self.file_name][expr].get_final_ty();

                if let Some(ty) = ty.into_real_type() {
                    self.builder.append_block_param(exit_block, ty);
                }
                if let Some(scope_id) = self.world_bodies[self.file_name].block_to_scope_id(expr) {
                    self.continues.insert(scope_id, header_block);
                    self.exits.insert(scope_id, exit_block);
                }

                self.builder.ins().jump(header_block, &[]);
                self.builder.switch_to_block(header_block);
                // don't seal the header yet

                if let Some(condition) =
                    condition.and_then(|condition| self.compile_expr(condition))
                {
                    self.builder
                        .ins()
                        .brif(condition, body_block, &[], exit_block, &[]);
                } else {
                    self.builder.ins().jump(body_block, &[]);
                }

                self.builder.switch_to_block(body_block);
                self.builder.seal_block(body_block);

                self.compile_expr(body);

                self.builder.ins().jump(header_block, &[]);

                // We've reached the bottom of the loop, so there will be no
                // more jumps to the header
                self.builder.seal_block(header_block);

                self.builder.switch_to_block(exit_block);
                self.builder.seal_block(exit_block);

                if ty.into_real_type().is_some() {
                    Some(self.builder.block_params(exit_block)[0])
                } else {
                    None
                }
            }
            hir::Expr::Local(local_def) => {
                let ptr = *self.locals.get(&local_def)?;

                let ty = &self.tys[self.file_name][local_def];

                if no_load || ty.is_aggregate() {
                    Some(ptr)
                } else {
                    let ty = ty.get_final_ty();

                    // if it isn't a real type, this will just return None
                    ty.into_real_type()
                        .map(|ty| self.builder.ins().load(ty, MemFlags::trusted(), ptr, 0))
                }
            }
            hir::Expr::Param { idx, .. } => self
                .params
                .get(&(idx as u64))
                .map(|param| self.builder.use_var(*param)),
            hir::Expr::LocalGlobal(name) => {
                if self.tys[self.file_name][expr].is_zero_sized() {
                    return None;
                }

                let fqn = hir::Fqn {
                    file: self.file_name,
                    name: name.name,
                };

                self.compile_global(fqn, no_load)
            }
            hir::Expr::Member {
                previous, field, ..
            } => {
                if self.tys[self.file_name][expr].is_zero_sized() {
                    return None;
                }

                let previous_ty = self.tys[self.file_name][previous];
                match previous_ty.as_ref() {
                    Ty::File(file) => {
                        let fqn = hir::Fqn {
                            file: *file,
                            name: field.name,
                        };

                        self.compile_global(fqn, no_load)
                    }
                    _ => {
                        let field_ty = &self.tys[self.file_name][expr];
                        let field_comp_ty = field_ty.get_final_ty().into_real_type()?;

                        let mut required_derefs = 0;
                        let mut source_ty = previous_ty;
                        while let Some((_, sub_ty)) = source_ty.as_pointer() {
                            source_ty = sub_ty;
                            required_derefs += 1;
                        }

                        if source_ty.is_slice() {
                            let slice = self.compile_expr(previous).unwrap();
                            let addr = match self.interner.lookup(field.name.0) {
                                "len" => slice,
                                "ptr" => self
                                    .builder
                                    .ins()
                                    .iadd_imm(slice, self.ptr_ty.bytes() as i64),
                                _ => unreachable!(),
                            };
                            if no_load {
                                return Some(addr);
                            } else {
                                return Some(self.builder.ins().load(
                                    self.ptr_ty,
                                    MemFlags::trusted(),
                                    addr,
                                    0,
                                ));
                            }
                        } else if let Some((len, _)) = source_ty.as_array() {
                            // the len isn't actually located anywhere in memory. In memory the
                            // array is just the raw data only. However, when you usually get the
                            // address of a field it returns the actual address of that field in
                            // the struct or slice, so here we have to fake it by allocating
                            // enough extra space on the stack for the len if we need to.
                            if no_load {
                                let ss = self.builder.create_sized_stack_slot(StackSlotData {
                                    kind: StackSlotKind::ExplicitSlot,
                                    size: self.ptr_ty.bytes(),
                                    // todo: maybe do this better
                                    align_shift: self.ptr_ty.bytes() as u8,
                                });

                                let len = self.builder.ins().iconst(self.ptr_ty, len as i64);
                                self.builder.ins().stack_store(len, ss, 0);

                                return Some(self.builder.ins().stack_addr(self.ptr_ty, ss, 0));
                            } else {
                                return Some(self.builder.ins().iconst(self.ptr_ty, len as i64));
                            }
                        }

                        let struct_fields = source_ty.as_struct().unwrap();

                        let field_idx = struct_fields
                            .iter()
                            .enumerate()
                            .find(|(_, (name, _))| *name == field.name)
                            .map(|(idx, _)| idx)
                            .unwrap();

                        let offset = source_ty.struct_layout().unwrap().offsets()[field_idx];

                        let mut struct_addr = self.compile_expr_with_args(previous, false)?;

                        for _ in 1..required_derefs {
                            struct_addr = self.builder.ins().load(
                                self.ptr_ty,
                                MemFlags::trusted(),
                                struct_addr,
                                0,
                            );
                        }

                        if no_load || field_ty.is_aggregate() {
                            Some(self.builder.ins().iadd_imm(struct_addr, offset as i64))
                        } else {
                            Some(self.builder.ins().load(
                                field_comp_ty,
                                MemFlags::trusted(),
                                struct_addr,
                                offset as i32,
                            ))
                        }
                    }
                }
            }
            hir::Expr::Lambda(lambda) => {
                let local_func = self.unnamed_func_to_local(expr, lambda);

                Some(self.builder.ins().func_addr(self.ptr_ty, local_func))
            }
            hir::Expr::StructLiteral {
                members: field_values,
                ..
            } => {
                let ty = self.tys[self.file_name][expr];

                let stack_slot = self.builder.create_sized_stack_slot(StackSlotData {
                    kind: StackSlotKind::ExplicitSlot,
                    size: ty.size(),
                    align_shift: ty.align() as u8,
                });

                let memory = MemoryLoc::from_stack(stack_slot, 0);

                self.store_struct_fields(ty, &field_values, memory);

                Some(memory.into_value(&mut self.builder, self.ptr_ty))
            }
            hir::Expr::PrimitiveTy { .. } => None,
            hir::Expr::Distinct { .. } => None,
            hir::Expr::StructDecl { .. } => None,
            hir::Expr::Import(_) => None,
            hir::Expr::Comptime(comptime) => {
                let ctc = FQComptime {
                    file: self.file_name,
                    expr,
                    comptime,
                };

                let ty = self.tys[self.file_name][expr];
                let final_ty = ty.get_final_ty();

                // if the comptime block was evaluated in a previous compilation step, then get that value.
                // otherwise, we are *in* the comptime eval step of compilation, and so create the instructions
                // neccessary to calculate the value of the comptime.
                if let Some(result) = self.comptime_results.get(&ctc) {
                    match result {
                        ComptimeResult::Type(ty) => {
                            Some(self.builder.ins().iconst(
                                types::I32,
                                ty.to_type_id(self.meta_tys, self.ptr_ty) as i64,
                            ))
                        }
                        ComptimeResult::Integer { num, .. } => Some(
                            self.builder
                                .ins()
                                .iconst(final_ty.into_real_type().unwrap(), *num as i64),
                        ),
                        ComptimeResult::Float { num, .. } => {
                            match final_ty.into_number_type().unwrap().bit_width() {
                                32 => Some(self.builder.ins().f32const(*num as f32)),
                                64 => Some(self.builder.ins().f64const(*num)),
                                _ => unreachable!(),
                            }
                        }
                        ComptimeResult::Data(bytes) => {
                            let data = self.create_global_data(
                                &ctc.to_mangled_name(self.mod_dir, self.interner),
                                false,
                                bytes.clone(),
                                ty.align() as u64,
                            );

                            let local_id =
                                self.module.declare_data_in_func(data, self.builder.func);

                            let global_ptr = self.builder.ins().symbol_value(self.ptr_ty, local_id);

                            if no_load || final_ty.is_pointer_type() {
                                Some(global_ptr)
                            } else {
                                Some(self.builder.ins().load(
                                    final_ty.into_real_type().unwrap(),
                                    MemFlags::trusted(),
                                    global_ptr,
                                    0,
                                ))
                            }
                        }
                        ComptimeResult::Void => None,
                    }
                } else {
                    let global = self.comptime_data.entry(ctc).or_insert_with(|| {
                        let data = ComptimeData::new(self.module, self.mod_dir, self.interner, ctc);

                        self.data_description.define_zeroinit(1);
                        self.module
                            .define_data(data.init_flag, self.data_description)
                            .expect("error defining data");
                        self.data_description.clear();

                        self.data_description.define_zeroinit(ty.size() as usize);
                        self.module
                            .define_data(data.value, self.data_description)
                            .expect("error defining data");
                        self.data_description.clear();

                        data
                    });

                    let init_flag_ptr = self
                        .module
                        .declare_data_in_func(global.init_flag, self.builder.func);
                    let init_flag_ptr = self.builder.ins().symbol_value(self.ptr_ty, init_flag_ptr);

                    let value_ptr = self
                        .module
                        .declare_data_in_func(global.value, self.builder.func);
                    let value_ptr = self.builder.ins().symbol_value(self.ptr_ty, value_ptr);

                    let init_flag =
                        self.builder
                            .ins()
                            .load(types::I8, MemFlags::trusted(), init_flag_ptr, 0);

                    let previous_block = self.builder.create_block();
                    let compute_block = self.builder.create_block();
                    let exit_block = self.builder.create_block();

                    self.builder
                        .ins()
                        .brif(init_flag, previous_block, &[], compute_block, &[]);

                    self.builder.switch_to_block(previous_block);
                    self.builder.seal_block(previous_block);

                    if let Some(real_ty) = final_ty.into_real_type() {
                        let value = if ty.is_aggregate() {
                            value_ptr
                        } else {
                            self.builder
                                .ins()
                                .load(real_ty, MemFlags::trusted(), value_ptr, 0)
                        };

                        self.builder.ins().jump(exit_block, &[value]);
                    } else {
                        self.builder.ins().jump(exit_block, &[]);
                    }

                    self.builder.switch_to_block(compute_block);
                    self.builder.seal_block(compute_block);
                    self.builder.set_cold_block(compute_block);

                    self.store_expr_in_memory(
                        self.world_bodies[self.file_name][comptime].body,
                        ty,
                        MemoryLoc::from_addr(value_ptr, 0),
                    );

                    let true_val = self.builder.ins().iconst(types::I8, 1);
                    self.builder
                        .ins()
                        .store(MemFlags::trusted(), true_val, init_flag_ptr, 0);

                    if let Some(real_ty) = final_ty.into_real_type() {
                        let value = if ty.is_aggregate() {
                            value_ptr
                        } else {
                            self.builder
                                .ins()
                                .load(real_ty, MemFlags::trusted(), value_ptr, 0)
                        };

                        self.builder.ins().jump(exit_block, &[value]);
                    } else {
                        self.builder.ins().jump(exit_block, &[]);
                    }

                    self.builder.switch_to_block(exit_block);
                    self.builder.seal_block(exit_block);

                    if let Some(ty) = final_ty.into_real_type() {
                        self.builder.append_block_param(exit_block, ty);
                        Some(self.builder.block_params(exit_block)[0])
                    } else {
                        None
                    }
                }
            }
        }
    }

    fn unnamed_func_to_local(&mut self, expr: Idx<hir::Expr>, lambda: Idx<hir::Lambda>) -> FuncRef {
        if let Some(func_ref) = self.local_lambdas.get(&lambda) {
            return *func_ref;
        }

        let (param_tys, return_ty) = self.tys[self.file_name][expr].as_function().unwrap();

        let sig = Into::<Abi>::into(self.module.target_config())
            .fn_to_target((&param_tys, return_ty))
            .to_cl(self.ptr_ty, self.module.target_config().default_call_conv);

        let ftc = FunctionToCompile {
            file_name: self.file_name,
            function_name: None,
            lambda,
            param_tys,
            return_ty,
        };

        let mangled = ftc.to_mangled_name(self.mod_dir, self.interner);

        self.functions_to_compile.push_back(ftc);

        let func_id = self
            .module
            .declare_function(&mangled, Linkage::Export, &sig)
            .unwrap();

        let local_func = self.module.declare_func_in_func(func_id, self.builder.func);

        self.local_lambdas.insert(lambda, local_func);

        local_func
    }

    pub fn compile_and_cast(&mut self, expr: Idx<hir::Expr>, cast_to: Intern<Ty>) -> Option<Value> {
        let value = self.compile_expr(expr);

        self.cast(value, self.tys[self.file_name][expr], cast_to)
    }

    pub fn compile_and_cast_into_memory(
        &mut self,
        expr: Idx<hir::Expr>,
        cast_to: Intern<Ty>,
        memory: MemoryLoc,
    ) -> Option<Value> {
        if self.tys[self.file_name][expr].is_functionally_equivalent_to(&cast_to, true) {
            self.store_expr_in_memory(expr, cast_to, memory);

            return Some(memory.into_value(&mut self.builder, self.ptr_ty));
        }

        // todo: there should be a function similar to `store_expr_in_memory` that also casts along
        // the way. this would remove an unnecessary memcpy
        let value = self.compile_expr(expr);

        self.cast_into_memory(value, self.tys[self.file_name][expr], cast_to, memory)
    }

    fn cast_into_memory(
        &mut self,
        val: Option<Value>,
        cast_from: Intern<Ty>,
        cast_to: Intern<Ty>,
        memory: MemoryLoc,
    ) -> Option<Value> {
        super::cast_into_memory(
            self.meta_tys,
            self.module,
            &mut self.builder,
            self.ptr_ty,
            val,
            cast_from,
            cast_to,
            Some(memory),
        )
    }

    /// This takes an Option and returns an Option because a `()` might be automatically casted to
    /// a `core.Any`
    fn cast(
        &mut self,
        val: Option<Value>,
        cast_from: Intern<Ty>,
        cast_to: Intern<Ty>,
    ) -> Option<Value> {
        super::cast_into_memory(
            self.meta_tys,
            self.module,
            &mut self.builder,
            self.ptr_ty,
            val,
            cast_from,
            cast_to,
            None,
        )
    }
}<|MERGE_RESOLUTION|>--- conflicted
+++ resolved
@@ -20,12 +20,7 @@
     builtin::{self, BuiltinFunction},
     convert::{GetFinalTy, ToTyId},
     layout::GetLayoutInfo,
-<<<<<<< HEAD
-    mangle::Mangle,
-=======
     mangle::{self, Mangle},
-    FinalSignature,
->>>>>>> c265ff24
 };
 
 use super::{
@@ -96,97 +91,7 @@
         function_body: Idx<hir::Expr>,
         debug_print: bool,
     ) {
-<<<<<<< HEAD
         fn_abi.build_fn(&mut self, return_ty, args, function_body);
-=======
-        // Create the entry block, to start emitting code in.
-        let entry_block = self.builder.create_block();
-
-        self.builder
-            .append_block_params_for_function_params(entry_block);
-
-        self.builder.switch_to_block(entry_block);
-        self.builder.seal_block(entry_block);
-
-        let mut dest_param = None;
-
-        // create a variable for each given parameter, and memcpy the parameter into the stack of
-        // this function if it was given "by value"
-        //
-        // this happens e.g. for structs and arrays
-        for (idx, param) in self.signature.params.iter().enumerate() {
-            let param_ty = param.value_type;
-
-            let var = Variable::new(self.var_id_gen.generate_unique_id() as usize);
-
-            if new_idx_to_old_idx.contains_key(&(idx as u64)) {
-                self.params.insert(new_idx_to_old_idx[&(idx as u64)], var);
-            } else {
-                let old_dest_param = dest_param.replace(var);
-                assert!(old_dest_param.is_none());
-            }
-
-            self.builder.declare_var(var, param_ty);
-
-            let value = self.builder.block_params(entry_block)[idx];
-
-            let old_idx = match new_idx_to_old_idx.get(&(idx as u64)) {
-                Some(old_idx) => *old_idx,
-                None => {
-                    self.builder.def_var(var, value);
-                    continue;
-                }
-            };
-
-            let param_ty = param_tys[old_idx as usize];
-            // memcpy if needed
-            if param_ty.is_aggregate() {
-                let stack_slot = self.builder.create_sized_stack_slot(StackSlotData {
-                    kind: StackSlotKind::ExplicitSlot,
-                    size: param_ty.size(),
-                    align_shift: param_ty.align() as u8,
-                });
-
-                let stack_slot_addr = self.builder.ins().stack_addr(self.ptr_ty, stack_slot, 0);
-
-                self.builder.emit_small_memory_copy(
-                    self.module.target_config(),
-                    stack_slot_addr,
-                    value,
-                    param_ty.stride() as u64,
-                    param_ty.align() as u8,
-                    param_ty.align() as u8,
-                    true,
-                    MemFlags::trusted(),
-                );
-
-                self.builder.def_var(var, stack_slot_addr);
-            } else {
-                self.builder.def_var(var, value);
-            }
-        }
-
-        // if the return type is e.g. a struct or array, the caller of this function must allocate
-        // enough space for that return type in it's own stack. the caller then gives us an address
-        // to this space for us to put the return value
-        if return_ty.is_aggregate() {
-            let return_addr = self.builder.use_var(dest_param.unwrap());
-            let return_mem = MemoryLoc {
-                addr: return_addr,
-                offset: 0,
-            };
-
-            // the function actually gets compiled here
-            self.compile_and_cast_into_memory(function_body, return_ty, return_mem);
-
-            self.builder.ins().return_(&[return_addr]);
-        } else if let Some(val) = self.compile_and_cast(function_body, return_ty) {
-            // or just above
-            self.builder.ins().return_(&[val]);
-        } else {
-            self.builder.ins().return_(&[]);
-        }
->>>>>>> c265ff24
 
         if debug_print {
             println!("{}", self.builder.func);
